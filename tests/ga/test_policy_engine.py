# Copyright 2018 Microsoft Corporation
#
# Licensed under the Apache License, Version 2.0 (the "License");
# you may not use this file except in compliance with the License.
# You may obtain a copy of the License at
#
#     http://www.apache.org/licenses/LICENSE-2.0
#
# Unless required by applicable law or agreed to in writing, software
# distributed under the License is distributed on an "AS IS" BASIS,
# WITHOUT WARRANTIES OR CONDITIONS OF ANY KIND, either express or implied.
# See the License for the specific language governing permissions and
# limitations under the License.
#
# Requires Python 2.4+ and Openssl 1.0+
#

import json
import os

from tests.lib.tools import AgentTestCase
from azurelinuxagent.ga.policy.policy_engine import ExtensionPolicyEngine, PolicyEngine, POLICY_SUPPORTED_DISTROS_MIN_VERSIONS, PolicyError
from tests.lib.tools import patch, data_dir
from azurelinuxagent.common.protocol.restapi import Extension

TEST_EXTENSION_NAME = "Microsoft.Azure.ActiveDirectory.AADSSHLoginForLinux"


class TestPolicyEngine(AgentTestCase):

    def test_should_enable_policy_on_all_supported_distro(self):
        """Policy should be enabled on all supported distros."""
        for distro_name, version in POLICY_SUPPORTED_DISTROS_MIN_VERSIONS.items():
            with patch('azurelinuxagent.ga.policy.policy_engine.DISTRO_NAME', new=distro_name):
                with patch('azurelinuxagent.ga.policy.policy_engine.DISTRO_VERSION', new=version):
                    with patch('azurelinuxagent.ga.policy.policy_engine.conf.get_extension_policy_enabled', return_value=True):
                        engine = PolicyEngine()
                        self.assertTrue(engine.is_policy_enforcement_feature_enabled(), "Policy should be enabled on supported distro {0} {1}".format(distro_name, version))

    def test_should_raise_exception_when_enabling_policy_on_unsupported_distro(self):
        """Policy should NOT be enabled on unsupported distros."""
        test_matrix = {
            "rhel": "9.0",
            "mariner": "1"
        }
        for distro_name, version in test_matrix.items():
            with patch('azurelinuxagent.ga.policy.policy_engine.DISTRO_NAME', new=distro_name):
                with patch('azurelinuxagent.ga.policy.policy_engine.DISTRO_VERSION', new=version):
                    with patch('azurelinuxagent.ga.policy.policy_engine.conf.get_extension_policy_enabled', return_value=True):
                        with self.assertRaises(Exception,
                                           msg="Policy should not be enabled on unsupported distro {0} {1}".format(distro_name, version)):
                            PolicyEngine()

    def test_should_raise_exception_on_unsupported_architecture(self):
        """Policy should NOT be enabled on ARM64."""
        # TODO: remove this test when support for ARM64 is added.
        with patch('azurelinuxagent.ga.policy.policy_engine.get_osutil') as mock_get_osutil:
            with patch('azurelinuxagent.ga.policy.policy_engine.conf.get_extension_policy_enabled', return_value=True):
                with self.assertRaises(PolicyError, msg="Policy should not be enabled on unsupported architecture ARM64, should have raised exception."):
                    mock_get_osutil.get_vm_arch.return_value = "arm64"
                    PolicyEngine()


class TestExtensionPolicyEngine(AgentTestCase):
    def setUp(self):
        self.custom_policy_path = os.path.join(data_dir, 'policy', "waagent_policy.json")   # Path where we should create custom policy files for tests.

        # Patch attributes to enable policy feature
        self.patcher_custom_policy_path = patch('azurelinuxagent.ga.policy.policy_engine.CUSTOM_POLICY_PATH', new=self.custom_policy_path)
        self.patcher_custom_policy_path.start()
        self.patcher_distro_name = patch('azurelinuxagent.ga.policy.policy_engine.DISTRO_NAME', new='ubuntu')
        self.patcher_distro_name.start()
        self.patcher_distro_version = patch('azurelinuxagent.ga.policy.policy_engine.DISTRO_VERSION', new='20.04')
        self.patcher_distro_version.start()
        self.patcher_enabled = patch('azurelinuxagent.ga.policy.policy_engine.conf.get_extension_policy_enabled', return_value=True)
        self.patcher_enabled.start()

        AgentTestCase.setUp(self)

    def tearDown(self):
        # Clean up any custom policy file we created
        if os.path.exists(self.custom_policy_path):
            os.remove(self.custom_policy_path)
        patch.stopall()
        AgentTestCase.tearDown(self)

    def test_should_allow_and_should_not_enforce_signature_for_default_policy(self):
        """
        Default policy should allow all extensions and not enforce signature.
        """
        test_extension = Extension(name=TEST_EXTENSION_NAME)
        engine = ExtensionPolicyEngine(test_extension)
        should_allow = engine.should_allow_extension()
        self.assertTrue(should_allow, msg="Default policy should allow all extensions.")
        should_enforce = engine.should_enforce_signature()
        self.assertTrue(not should_enforce, msg="Default policy should not enforce extension signature.")

    def test_should_allow_if_allowListedExtensionsOnly_true_and_extension_in_list(self):
        """
        If allowListedExtensionsOnly is true and extension in list, should_allow = True.
        """
        test_extension = Extension(name=TEST_EXTENSION_NAME)
        policy = \
            {
                "policyVersion": "0.1.0",
                "extensionPolicies": {
                    "allowListedExtensionsOnly": True,
                    "signatureRequired": False,
                    "signingPolicy": {},
                    "extensions": {
                        TEST_EXTENSION_NAME: {
                            "signatureRequired": False,
                            "signingPolicy": {},
                            "runtimePolicy": {}
                        }
                    }
                },
                "jitPolicies": {}
            }
        with open(self.custom_policy_path, mode='w') as policy_file:
            json.dump(policy, policy_file, indent=4)
            policy_file.flush()
            engine = ExtensionPolicyEngine(test_extension)
            should_allow = engine.should_allow_extension()
            self.assertTrue(should_allow, msg="Extension is in allowlist, so should be allowed.")

    def test_should_not_allow_if_allowListedExtensionsOnly_true_and_extension_not_in_list(self):
        """
        If allowListedExtensionsOnly is true and extension not in list, should_allow = False.
        """
        test_extension = Extension(name=TEST_EXTENSION_NAME)
        policy = \
            {
                "policyVersion": "0.1.0",
                "extensionPolicies": {
                    "allowListedExtensionsOnly": True,
                    "signatureRequired": False,
                    "signingPolicy": {},
                    "extensions": {}    # Extension not in allowed list.
                },
                "jitPolicies": {}
            }
        with open(self.custom_policy_path, mode='w') as policy_file:
            json.dump(policy, policy_file, indent=4)
            policy_file.flush()
            engine = ExtensionPolicyEngine(test_extension)
            should_allow = engine.should_allow_extension()
            self.assertFalse(should_allow, msg="allowListedExtensionsOnly is true and extension is not in allowlist, so should not be allowed.")

    def test_should_allow_if_allowListedExtensionsOnly_false(self):
        """
        If allowListedExtensionsOnly is false, should_allow = True (whether extension in list or not).
        """

        # Test an extension in the allowlist, and an extension not in the allowlist. Both should be allowed.
        test_ext_in_list = Extension(name=TEST_EXTENSION_NAME)
        test_ext_not_in_list = Extension(name="Random.Ext")
        policy = \
            {
                "policyVersion": "0.1.0",
                "extensionPolicies": {
                    "allowListedExtensionsOnly": False,
                    "signatureRequired": False,
                    "signingPolicy": {},
                    "extensions": {
                        TEST_EXTENSION_NAME: {
                            "signatureRequired": False,
                            "signingPolicy": {},
                            "runtimePolicy": {}
                        }
                    }
                },
                "jitPolicies": {}
            }
        with open(self.custom_policy_path, mode='w') as policy_file:
            json.dump(policy, policy_file, indent=4)
            policy_file.flush()
            engine1 = ExtensionPolicyEngine(test_ext_in_list)
            self.assertTrue(engine1.should_allow_extension(), msg="allowListedExtensionsOnly is false, so extension should be allowed.")
            engine2 = ExtensionPolicyEngine(test_ext_not_in_list)
            self.assertTrue(engine2.should_allow_extension(), msg="allowListedExtensionsOnly is false, so extension should be allowed.")

    def test_should_enforce_signature_if_individual_enforceSignature_true(self):
        """
        If signatureRequired is true for individual extension, should_enforce_signature = True (whether global signatureRequired is true or false).
        """
        test_extension = Extension(name=TEST_EXTENSION_NAME)
        global_signature_rule_cases = [True, False]
        for global_rule in global_signature_rule_cases:
            policy = \
                {
                    "policyVersion": "0.1.0",
                    "extensionPolicies": {
                        "allowListedExtensionsOnly": False,
                        "signatureRequired": global_rule,
                        "signingPolicy": {},
                        "extensions": {
                            TEST_EXTENSION_NAME: {
                                "signatureRequired": True,
                                "signingPolicy": {},
                                "runtimePolicy": {}
                            }
                        }
                    },
                    "jitPolicies": {}
                }

            with open(self.custom_policy_path, mode='w') as policy_file:
                json.dump(policy, policy_file, indent=4)
                policy_file.flush()
                engine = ExtensionPolicyEngine(test_extension)
                should_enforce_signature = engine.should_enforce_signature()
                self.assertTrue(should_enforce_signature, msg="Individual signatureRequired policy is true, so signature should be enforced.")

    def test_should_not_enforce_signature_if_individual_enforceSignature_false(self):
        """
        If signatureRequired is false for individual extension policy, should_enforce_signature = False (whether global signatureRequired is true or false).
        """
        test_extension = Extension(name=TEST_EXTENSION_NAME)
        global_signature_rule_cases = [True, False]
        for global_rule in global_signature_rule_cases:
            policy = \
                {
                    "policyVersion": "0.1.0",
                    "extensionPolicies": {
                        "allowListedExtensionsOnly": False,
                        "signatureRequired": global_rule,
                        "signingPolicy": {},
                        "extensions": {
                            TEST_EXTENSION_NAME: {
                                "signatureRequired": False,
                                "signingPolicy": {},
                                "runtimePolicy": {}
                            }
                        }
                    },
                    "jitPolicies": {}
                }

            with open(self.custom_policy_path, mode='w') as policy_file:
                json.dump(policy, policy_file, indent=4)
                policy_file.flush()
                engine = ExtensionPolicyEngine(test_extension)
                should_enforce_signature = engine.should_enforce_signature()
                self.assertFalse(should_enforce_signature,
                                msg="Individual signatureRequired policy is false, so signature should be not enforced.")

    def test_should_enforce_signature_if_global_enforceSignature_true_and_no_individual_policy(self):
        """
        If signatureRequired is true globally and no individual extension signature policy, should_enforce_signature = True.
        """
        test_extension = Extension(name=TEST_EXTENSION_NAME)
        policy = \
            {
                "policyVersion": "0.1.0",
                "extensionPolicies": {
                    "allowListedExtensionsOnly": True,
                    "signatureRequired": True,
                    "signingPolicy": {},
                    "extensions": {}
                },
                "jitPolicies": {}
            }
        with open(self.custom_policy_path, mode='w') as policy_file:
            json.dump(policy, policy_file, indent=4)
            policy_file.flush()
            engine = ExtensionPolicyEngine(test_extension)
            should_enforce_signature = engine.should_enforce_signature()
            self.assertTrue(should_enforce_signature,
                            msg="Global signatureRequired policy is true, so signature should be enforced.")

    def test_should_not_enforce_signature_if_global_enforceSignature_false_and_no_individual_policy(self):
        """
        If signatureRequired is false globally and no individual extension signature policy, should_enforce_signature = False.
        """
        test_extension = Extension(name=TEST_EXTENSION_NAME)
        policy = \
            {
                "policyVersion": "0.1.0",
                "extensionPolicies": {
                    "allowListedExtensionsOnly": True,
                    "signatureRequired": False,
                    "signingPolicy": {},
                    "extensions": {}
                },
                "jitPolicies": {}
            }
        with open(self.custom_policy_path, mode='w') as policy_file:
            json.dump(policy, policy_file, indent=4)
            policy_file.flush()
            engine = ExtensionPolicyEngine(test_extension)
            should_enforce_signature = engine.should_enforce_signature()
            self.assertFalse(should_enforce_signature,
                             msg="Global signatureRequired policy is false, so signature should not be enforced.")

    def test_should_enforce_signature_if_no_custom_policy_present(self):
        test_extension = Extension(name=TEST_EXTENSION_NAME)
        engine = ExtensionPolicyEngine(test_extension)
        should_enforce_signature = engine.should_enforce_signature()
        self.assertFalse(should_enforce_signature, msg="No custom policy is present, so use default policy. Should not enforce signature.")

    def test_should_allow_if_no_custom_policy_present(self):
        test_extension = Extension(name=TEST_EXTENSION_NAME)
        engine = ExtensionPolicyEngine(test_extension)
        should_allow = engine.should_allow_extension()
        self.assertTrue(should_allow, msg="No custom policy is present, so use default policy. Should allow all extensions.")

    def test_should_raise_error_if_custom_policy_contains_unexpected_attribute(self):
        test_extension = Extension(name=TEST_EXTENSION_NAME)
        policy = \
            {
                "policyVersion": "0.1.0",
                "extentionPolicies": {       # Note that this attribute is misspelled.
                    "allowListedExtensionsOnly": True,
                    "signatureRequired": False,
                    "signingPolicy": {},
                    "extensions": {}
                },
                "jitPolicies": {}
            }
        with open(self.custom_policy_path, mode='w') as policy_file:
            json.dump(policy, policy_file, indent=4)
            policy_file.flush()
            with self.assertRaises(ValueError, msg="'extentionPolicies' is an unexpected attribute, should raise an error."):
                ExtensionPolicyEngine(test_extension)

    def test_should_raise_error_if_custom_policy_contains_invalid_type(self):
        test_extension = Extension(name=TEST_EXTENSION_NAME)
        policy = \
            {
                "policyVersion": "0.1.0",
                "extensionPolicies": {
                    "allowListedExtensionsOnly": "True",    # String instead of boolean, should raise error.
                    "signatureRequired": False,
                    "signingPolicy": {},
                    "extensions": {}
                },
                "jitPolicies": {}
            }
        with open(self.custom_policy_path, mode='w') as policy_file:
            json.dump(policy, policy_file, indent=4)
            policy_file.flush()
            with self.assertRaises(ValueError, msg="String used instead of boolean, should raise error."):
                ExtensionPolicyEngine(test_extension)

    def test_should_allow_if_extension_policy_section_missing(self):
        test_extension = Extension(name=TEST_EXTENSION_NAME)
        policy = \
            {
                "policyVersion": "0.1.0",
                "jitPolicies": {}
            }
        with open(self.custom_policy_path, mode='w') as policy_file:
            json.dump(policy, policy_file, indent=4)
            policy_file.flush()
            engine = ExtensionPolicyEngine(test_extension)
            should_allow = engine.should_allow_extension()
            self.assertTrue(should_allow)

    def test_should_allow_if_policy_disabled(self):
        self.patcher_enabled.stop()     # Turn off the policy feature enablement
        test_extension = Extension(name=TEST_EXTENSION_NAME)
        engine = ExtensionPolicyEngine(test_extension)
        should_allow = engine.should_allow_extension()
        self.assertTrue(should_allow,
                         msg="Policy feature is disabled, so all extensions should be allowed.")

    def test_should_not_enforce_signature_if_policy_disabled(self):
        self.patcher_enabled.stop()     # Turn off the policy feature enablement
        test_extension = Extension(name=TEST_EXTENSION_NAME)
        engine = ExtensionPolicyEngine(test_extension)
        should_enforce_signature = engine.should_enforce_signature()
        self.assertFalse(should_enforce_signature,
<<<<<<< HEAD
                         msg="Policy feature is disabled, so signature should not be enforced.")

    def test_should_handle_lowercase(self):
        pass
=======
                         msg="Policy feature is disabled, so signature should not be enforced.")
>>>>>>> d28f3241
<|MERGE_RESOLUTION|>--- conflicted
+++ resolved
@@ -35,6 +35,7 @@
                 with patch('azurelinuxagent.ga.policy.policy_engine.DISTRO_VERSION', new=version):
                     with patch('azurelinuxagent.ga.policy.policy_engine.conf.get_extension_policy_enabled', return_value=True):
                         engine = PolicyEngine()
+                        self.assertTrue(engine.is_policy_enforcement_feature_enabled(), "Policy should be enabled on supported distro {0} {1}".format(distro_name, version))
                         self.assertTrue(engine.is_policy_enforcement_feature_enabled(), "Policy should be enabled on supported distro {0} {1}".format(distro_name, version))
 
     def test_should_raise_exception_when_enabling_policy_on_unsupported_distro(self):
@@ -331,18 +332,34 @@
                 "policyVersion": "0.1.0",
                 "extensionPolicies": {
                     "allowListedExtensionsOnly": "True",    # String instead of boolean, should raise error.
-                    "signatureRequired": False,
-                    "signingPolicy": {},
-                    "extensions": {}
-                },
-                "jitPolicies": {}
-            }
-        with open(self.custom_policy_path, mode='w') as policy_file:
-            json.dump(policy, policy_file, indent=4)
-            policy_file.flush()
+                    "allowListedExtensionsOnly": "True",    # String instead of boolean, should raise error.
+                    "signatureRequired": False,
+                    "signingPolicy": {},
+                    "extensions": {}
+                    "extensions": {}
+                },
+                "jitPolicies": {}
+            }
+        with open(self.custom_policy_path, mode='w') as policy_file:
+            json.dump(policy, policy_file, indent=4)
+            policy_file.flush()
+            with self.assertRaises(ValueError, msg="String used instead of boolean, should raise error."):
             with self.assertRaises(ValueError, msg="String used instead of boolean, should raise error."):
                 ExtensionPolicyEngine(test_extension)
 
+    def test_should_allow_if_extension_policy_section_missing(self):
+        test_extension = Extension(name=TEST_EXTENSION_NAME)
+        policy = \
+            {
+                "policyVersion": "0.1.0",
+                "jitPolicies": {}
+            }
+        with open(self.custom_policy_path, mode='w') as policy_file:
+            json.dump(policy, policy_file, indent=4)
+            policy_file.flush()
+            engine = ExtensionPolicyEngine(test_extension)
+            should_allow = engine.should_allow_extension()
+            self.assertTrue(should_allow)
     def test_should_allow_if_extension_policy_section_missing(self):
         test_extension = Extension(name=TEST_EXTENSION_NAME)
         policy = \
@@ -371,11 +388,7 @@
         engine = ExtensionPolicyEngine(test_extension)
         should_enforce_signature = engine.should_enforce_signature()
         self.assertFalse(should_enforce_signature,
-<<<<<<< HEAD
                          msg="Policy feature is disabled, so signature should not be enforced.")
 
     def test_should_handle_lowercase(self):
-        pass
-=======
-                         msg="Policy feature is disabled, so signature should not be enforced.")
->>>>>>> d28f3241
+        pass