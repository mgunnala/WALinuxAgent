--- conflicted
+++ resolved
@@ -9,11 +9,7 @@
 from azurelinuxagent.common.exception import ProtocolError, ExtensionError, ExtensionErrorCodes
 from azurelinuxagent.common.event import WALAEventOperation
 from azurelinuxagent.common.utils.processutil import TELEMETRY_MESSAGE_MAX_LEN, format_stdout_stderr
-<<<<<<< HEAD
-from azurelinuxagent.common.cgroups import CGroups
-=======
 from azurelinuxagent.common.cgroupconfigurator import CGroupConfigurator
->>>>>>> 0f1f1cf1
 from tests.tools import *
 
 
@@ -230,17 +226,6 @@
         self.ext_handler = ExtHandler(name='foo')
         self.ext_handler.properties = ext_handler_properties
         self.ext_handler_instance = ExtHandlerInstance(ext_handler=self.ext_handler, protocol=None)
-<<<<<<< HEAD
-
-        self.base_cgroups = os.path.join(self.tmp_dir, "cgroup")
-        os.mkdir(self.base_cgroups)
-        os.mkdir(os.path.join(self.base_cgroups, "cpu"))
-        os.mkdir(os.path.join(self.base_cgroups, "memory"))
-
-        self.mock__base_cgroups = patch("azurelinuxagent.common.cgroups.BASE_CGROUPS", self.base_cgroups)
-        self.mock__base_cgroups.start()
-=======
->>>>>>> 0f1f1cf1
 
         self.mock_get_base_dir = patch("azurelinuxagent.ga.exthandlers.ExtHandlerInstance.get_base_dir", lambda *_: self.tmp_dir)
         self.mock_get_base_dir.start()
@@ -592,53 +577,4 @@
         with patch('azurelinuxagent.ga.exthandlers.ExtHandlerInstance._capture_process_output', side_effect=capture_process_output):
             output = self.ext_handler_instance.launch_command(command)
 
-<<<<<<< HEAD
-        self.assertIn("[stderr]\nCannot read stdout/stderr:", output)
-
-    def test_it_should_handle_exceptions_from_cgroups_and_run_command(self):
-        # file used to verify the command completed successfully
-        signal_file = os.path.join(self.tmp_dir, "signal_file.txt")
-
-        command = self._create_script("create_file.py", '''
-open("{0}", "w").close()
-
-'''.format(signal_file))
-
-        with patch('azurelinuxagent.common.cgroups.CGroups.for_extension', side_effect=Exception):
-            self.ext_handler_instance.launch_command(command)
-
-        self.assertTrue(os.path.exists(signal_file))
-
-    @skip_if_predicate_false(CGroups.enabled, "CGroups not supported in this environment")
-    def test_it_should_add_the_child_process_to_its_own_cgroup(self):
-        # We are checking for the parent PID here since the PID getting written to the corresponding cgroup
-        # would be from the shell process started before launch_command invokes the actual command.
-        # In a non-mocked scenario, the kernel would actually also write all the children's PIDs to the procs
-        # file as well, but here we are mocking the base cgroup path, so it is not taken care for us.
-        command = self._create_script("output_parent_pid.py", '''
-import os
-
-print(os.getppid())
-
-''')
-
-        output = self.ext_handler_instance.launch_command(command)
-
-        match = re.match(LaunchCommandTestCase._output_regex('(\d+)', '.*'), output)
-        if match is None or match.group(1) is None:
-            raise Exception("Could not extract the PID of the child command from its output")
-
-        expected_pid = int(match.group(1))
-
-        controllers = os.listdir(self.base_cgroups)
-        for c in controllers:
-            procs = os.path.join(self.base_cgroups, c, "WALinuxAgent", self.ext_handler.name, "cgroup.procs")
-            with open(procs, "r") as f:
-                contents = f.read()
-                pid = int(contents)
-
-                self.assertNotEqual(os.getpid(), pid, "The PID {0} added to {1} was of the launch command caller, not the command itself.".format(pid, procs))
-                self.assertEquals(pid, expected_pid, "The PID of the command was not added to {0}. Expected: {1}, got: {2}".format(procs, expected_pid, pid))
-=======
-        self.assertIn("[stderr]\nCannot read stdout/stderr:", output)
->>>>>>> 0f1f1cf1
+        self.assertIn("[stderr]\nCannot read stdout/stderr:", output)