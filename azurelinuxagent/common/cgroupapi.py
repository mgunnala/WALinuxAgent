# -*- coding: utf-8 -*-
# Copyright 2018 Microsoft Corporation
#
# Licensed under the Apache License, Version 2.0 (the "License");
# you may not use this file except in compliance with the License.
# You may obtain a copy of the License at
#
#     http://www.apache.org/licenses/LICENSE-2.0
#
# Unless required by applicable law or agreed to in writing, software
# distributed under the License is distributed on an "AS IS" BASIS,
# WITHOUT WARRANTIES OR CONDITIONS OF ANY KIND, either express or implied.
# See the License for the specific language governing permissions and
# limitations under the License.
#
# Requires Python 2.6+ and Openssl 1.0+

import os
import re
import shutil
import subprocess
import threading
import uuid

from azurelinuxagent.common import logger
from azurelinuxagent.common.cgroup import CpuCgroup
from azurelinuxagent.common.cgroupstelemetry import CGroupsTelemetry
from azurelinuxagent.common.conf import get_agent_pid_file_path
from azurelinuxagent.common.exception import CGroupsException, ExtensionErrorCodes, ExtensionError, ExtensionOperationError
from azurelinuxagent.common.future import ustr
from azurelinuxagent.common.utils import fileutil, shellutil
from azurelinuxagent.common.utils.extensionprocessutil import handle_process_completion, read_output, \
    TELEMETRY_MESSAGE_MAX_LEN
from azurelinuxagent.common.utils.flexible_version import FlexibleVersion
from azurelinuxagent.common.version import get_distro

CGROUPS_FILE_SYSTEM_ROOT = '/sys/fs/cgroup'
CGROUP_CONTROLLERS = ["cpu", "memory"]


class SystemdRunError(CGroupsException):
    """
    Raised when systemd-run fails
    """
    def __init__(self, msg=None):
        super(SystemdRunError, self).__init__(msg)


class CGroupsApi(object):
    @staticmethod
    def cgroups_supported():
        distro_info = get_distro()
        distro_name = distro_info[0]
        try:
            distro_version = FlexibleVersion(distro_info[1])
        except ValueError:
            return False
        return distro_name.lower() == 'ubuntu' and distro_version.major >= 16

    @staticmethod
    def track_cgroups(extension_cgroups):
        try:
            for cgroup in extension_cgroups:
                CGroupsTelemetry.track_cgroup(cgroup)
        except Exception as exception:
            logger.warn("Cannot add cgroup '{0}' to tracking list; resource usage will not be tracked. "
                        "Error: {1}".format(cgroup.path, ustr(exception)))

    @staticmethod
    def _get_extension_cgroup_name(extension_name):
        # Since '-' is used as a separator in systemd unit names, we replace it with '_' to prevent side-effects.
        return extension_name.replace('-', '_')

    @staticmethod
    def get_processes_in_cgroup(cgroup_path):
        with open(os.path.join(cgroup_path, "cgroup.procs"), "r") as cgroup_procs:
            return [int(pid) for pid in cgroup_procs.read().split()]

    @staticmethod
    def _foreach_legacy_cgroup(operation):
        """
        Previous versions of the daemon (2.2.31-2.2.40) wrote their PID to /sys/fs/cgroup/{cpu,memory}/WALinuxAgent/WALinuxAgent;
        starting from version 2.2.41 we track the agent service in walinuxagent.service instead of WALinuxAgent/WALinuxAgent. Also,
        when running under systemd, the PIDs should not be explicitly moved to the cgroup filesystem. The older daemons would
        incorrectly do that under certain conditions.

        This method checks for the existence of the legacy cgroups and, if the daemon's PID has been added to them, executes the
        given operation on the cgroups. After this check, the method attempts to remove the legacy cgroups.

        :param operation:
            The function to execute on each legacy cgroup. It must take 2 arguments: the controller and the daemon's PID
        """
        legacy_cgroups = []
        for controller in ['cpu', 'memory']:
            cgroup = os.path.join(CGROUPS_FILE_SYSTEM_ROOT, controller, "WALinuxAgent", "WALinuxAgent")
            if os.path.exists(cgroup):
                logger.info('Found legacy cgroup {0}', cgroup)
                legacy_cgroups.append((controller, cgroup))

        try:
            for controller, cgroup in legacy_cgroups:
                procs_file = os.path.join(cgroup, "cgroup.procs")

                if os.path.exists(procs_file):
                    procs_file_contents = fileutil.read_file(procs_file).strip()
                    daemon_pid = CGroupsApi.get_daemon_pid()

                    if ustr(daemon_pid) in procs_file_contents:
                        operation(controller, daemon_pid)
        finally:
            for _, cgroup in legacy_cgroups:
                logger.info('Removing {0}', cgroup)
                shutil.rmtree(cgroup, ignore_errors=True)
        return len(legacy_cgroups)

    @staticmethod
    def get_daemon_pid():
        return int(fileutil.read_file(get_agent_pid_file_path()).strip())


class SystemdCgroupsApi(CGroupsApi):
    """
    Cgroups interface via systemd
    """
    def __init__(self):
        self._cgroup_mountpoints = None
        self._agent_unit_name = None
        self._systemd_run_commands = []
        self._systemd_run_commands_lock = threading.RLock()

    def get_systemd_run_commands(self):
        """
        Returns a list of the systemd-run commands currently running (given as PIDs)
        """
        with self._systemd_run_commands_lock:
            return self._systemd_run_commands[:]

    def get_cgroup_mount_points(self):
        """
        Returns a tuple with the mount points for the cpu and memory controllers; the values can be None
        if the corresponding controller is not mounted
        """
        # the output of mount is similar to
        #     $ mount -t cgroup
        #     cgroup on /sys/fs/cgroup/systemd type cgroup (rw,nosuid,nodev,noexec,relatime,xattr,name=systemd)
        #     cgroup on /sys/fs/cgroup/cpu,cpuacct type cgroup (rw,nosuid,nodev,noexec,relatime,cpu,cpuacct)
        #     cgroup on /sys/fs/cgroup/memory type cgroup (rw,nosuid,nodev,noexec,relatime,memory)
        #     etc
        #
        if self._cgroup_mountpoints is None:
            cpu = None
            memory = None
            for line in shellutil.run_command(['mount', '-t', 'cgroup']).splitlines():
                match = re.search(r'on\s+(?P<path>/\S+(memory|cpuacct))\s', line)
                if match is not None:
                    path = match.group('path')
                    if 'cpuacct' in path:
                        cpu = path
                    else:
                        memory = path
            self._cgroup_mountpoints = {'cpu': cpu, 'memory': memory}

        return self._cgroup_mountpoints['cpu'],  self._cgroup_mountpoints['memory']

    @staticmethod
    def get_process_cgroup_relative_paths(process_id):
        """
        Returns a tuple with the path of the cpu and memory cgroups for the given process (relative to the mount point of the corresponding
        controller).
        The 'process_id' can be a numeric PID or the string "self" for the current process.
        The values returned can be None if the process is not in a cgroup for that controller (e.g. the controller is not mounted).
        """
        # The contents of the file are similar to
        #    # cat /proc/1218/cgroup
        #    10:memory:/system.slice/walinuxagent.service
        #    3:cpu,cpuacct:/system.slice/walinuxagent.service
        #    etc
        cpu_path = None
        memory_path = None
        for line in fileutil.read_file("/proc/{0}/cgroup".format(process_id)).splitlines():
            match = re.match(r'\d+:(?P<controller>(memory|.*cpuacct.*)):(?P<path>.+)', line)
            if match is not None:
                controller = match.group('controller')
                path = match.group('path').lstrip('/') if match.group('path') != '/' else None
                if controller == 'memory':
                    memory_path = path
                else:
                    cpu_path = path

        return cpu_path, memory_path

    def get_process_cgroup_paths(self, process_id):
        """
        Returns a tuple with the path of the cpu and memory cgroups for the given process. The 'process_id' can be a numeric PID or the string "self" for the current process.
        The values returned can be None if the process is not in a cgroup for that controller (e.g. the controller is not mounted).
        """
        cpu_cgroup_relative_path, memory_cgroup_relative_path = self.get_process_cgroup_relative_paths(process_id)

        cpu_mount_point, memory_mount_point = self.get_cgroup_mount_points()

        cpu_cgroup_path = os.path.join(cpu_mount_point, cpu_cgroup_relative_path) \
            if cpu_mount_point is not None and cpu_cgroup_relative_path is not None else None

        memory_cgroup_path = os.path.join(memory_mount_point, memory_cgroup_relative_path) \
            if memory_mount_point is not None and memory_cgroup_relative_path is not None else None

        return cpu_cgroup_path, memory_cgroup_path

    @staticmethod
    def get_cgroup2_controllers():
        """
        Returns a tuple with the mount point for the cgroups v2 controllers, and the currently mounted controllers;
        either value can be None if cgroups v2 or its controllers are not mounted
        """
        # the output of mount is similar to
        #     $ mount -t cgroup2
        #     cgroup2 on /sys/fs/cgroup/unified type cgroup2 (rw,nosuid,nodev,noexec,relatime,nsdelegate)
        #
        for line in shellutil.run_command(['mount', '-t', 'cgroup2']).splitlines():
            match = re.search(r'on\s+(?P<path>/\S+)\s', line)
            if match is not None:
                mount_point = match.group('path')
                controllers = None
                controllers_file = os.path.join(mount_point, 'cgroup.controllers')
                if os.path.exists(controllers_file):
                    controllers = fileutil.read_file(controllers_file)
                return mount_point, controllers
        return None, None

    @staticmethod
<<<<<<< HEAD
    def get_unit_property(unit_name, property_name):
        output = shellutil.run_command(["systemctl", "show", unit_name, "--property", property_name])
        match = re.match("[^=]+=(?P<value>.+)", output)
        if match is None:
            raise ValueError("Can't find property {0} of {1}".format(property_name, unit_name))
        return match.group('value')

    @staticmethod
    def create_unit_file(unit_filename, unit_contents):
        try:
            unit_path = os.path.join(UNIT_FILES_FILE_SYSTEM_PATH, unit_filename)
            fileutil.write_file(unit_path, unit_contents)
        except Exception as error:
            raise CGroupsException("Failed to create and start {0}. Error: {1}".format(unit_filename, ustr(error)))

    @staticmethod
    def _get_azure_slice_name():
        return "{0}.slice".format(AZURE_CGROUP_NAME)

    @staticmethod
    def _get_extensions_root_slice_name():
        return "{0}-{1}.slice".format(AZURE_CGROUP_NAME, EXTENSIONS_CGROUP_NAME)

    def _get_extension_slice_name(self, extension_name):
        return "{0}-{1}-{2}.slice".format(AZURE_CGROUP_NAME, EXTENSIONS_CGROUP_NAME, self._get_extension_cgroup_name(extension_name))

    def create_azure_slice(self):
        unit_contents = """[Unit]
Description=Slice for Azure VM Agent and Extensions"""
        unit_filename = self._get_azure_slice_name()
        self.create_unit_file(unit_filename, unit_contents)

        message = "Created slice for Azure VM Agent and Extensions {0}".format(unit_filename)
        add_event(op=WALAEventOperation.CGroupsInitialize, is_success=True, log_event=False, message=message)
        logger.info(message)

    def create_extensions_slice(self):
        unit_contents = """[Unit]
Description=Slice for Azure VM Extensions"""
        unit_filename = self._get_extensions_root_slice_name()

        self.create_unit_file(unit_filename, unit_contents)

        message = "Created slice for Azure VM Extensions {0}".format(unit_filename)
        add_event(op=WALAEventOperation.CGroupsInitialize, is_success=True, log_event=False, message=message)
        logger.info(message)

    def get_agent_unit_name(self):
        if self._agent_unit_name is None:
            self._agent_unit_name = get_osutil().get_service_name() + ".service"
        return self._agent_unit_name

    @staticmethod
=======
>>>>>>> e62769e0
    def _is_systemd_failure(scope_name, stderr):
        stderr.seek(0)
        stderr = ustr(stderr.read(TELEMETRY_MESSAGE_MAX_LEN), encoding='utf-8', errors='backslashreplace')
        unit_not_found = "Unit {0} not found.".format(scope_name)
        return unit_not_found in stderr or scope_name not in stderr

    def start_extension_command(self, extension_name, command, timeout, shell, cwd, env, stdout, stderr, error_code=ExtensionErrorCodes.PluginUnknownFailure): 
        scope = "{0}_{1}".format(self._get_extension_cgroup_name(extension_name), uuid.uuid4())

        with self._systemd_run_commands_lock:
            process = subprocess.Popen(  # pylint: disable=W1509
                "systemd-run --unit={0} --scope --slice=azure-vmextensions.slice {1}".format(scope, command),
                shell=shell,
                cwd=cwd,
                stdout=stdout,
                stderr=stderr,
                env=env,
                preexec_fn=os.setsid)
            self._systemd_run_commands.append(process.pid)

        scope_name = scope + '.scope'

        logger.info("Started extension in unit '{0}'", scope_name)

        try:
            # systemd-run creates the scope under the system slice by default
            cgroup_relative_path = os.path.join('azure.slice/azure-vmextensions.slice', scope_name)

            cpu_cgroup_mountpoint, _ = self.get_cgroup_mount_points()

            if cpu_cgroup_mountpoint is None:
                logger.info("The CPU controller is not mounted; will not track resource usage")
            else:
                cpu_cgroup_path = os.path.join(cpu_cgroup_mountpoint, cgroup_relative_path)
                CGroupsTelemetry.track_cgroup(CpuCgroup(extension_name, cpu_cgroup_path))
        except IOError as e:
            if e.errno == 2:  # 'No such file or directory'
                logger.info("The extension command already completed; will not track resource usage")
            logger.info("Failed to start tracking resource usage for the extension: {0}", ustr(e))
        except Exception as e:
            logger.info("Failed to start tracking resource usage for the extension: {0}", ustr(e))

        # Wait for process completion or timeout
        try:
            return handle_process_completion(process=process, command=command, timeout=timeout, stdout=stdout, stderr=stderr, error_code=error_code)
        except ExtensionError as e:
            # The extension didn't terminate successfully. Determine whether it was due to systemd errors or
            # extension errors.
            if not self._is_systemd_failure(scope, stderr):
                # There was an extension error; it either timed out or returned a non-zero exit code. Re-raise the error
                raise

            # There was an issue with systemd-run. We need to log it and retry the extension without systemd.
            process_output = read_output(stdout, stderr)
            # Reset the stdout and stderr
            stdout.truncate(0)
            stderr.truncate(0)

            if isinstance(e, ExtensionOperationError):
                # no-member: Instance of 'ExtensionError' has no 'exit_code' member (no-member) - Disabled: e is actually an ExtensionOperationError
                err_msg = 'Systemd process exited with code %s and output %s' % (e.exit_code, process_output)  # pylint: disable=no-member
            else:
                err_msg = "Systemd timed-out, output: %s" % process_output
            raise SystemdRunError(err_msg)
        finally:
            with self._systemd_run_commands_lock:
                self._systemd_run_commands.remove(process.pid)

    def cleanup_legacy_cgroups(self):
        """
        Previous versions of the daemon (2.2.31-2.2.40) wrote their PID to /sys/fs/cgroup/{cpu,memory}/WALinuxAgent/WALinuxAgent;
        starting from version 2.2.41 we track the agent service in walinuxagent.service instead of WALinuxAgent/WALinuxAgent. If
        we find that any of the legacy groups include the PID of the daemon then we need to disable data collection for this
        instance (under systemd, moving PIDs across the cgroup file system can produce unpredictable results)
        """
        return CGroupsApi._foreach_legacy_cgroup(lambda *_: None)<|MERGE_RESOLUTION|>--- conflicted
+++ resolved
@@ -228,62 +228,6 @@
         return None, None
 
     @staticmethod
-<<<<<<< HEAD
-    def get_unit_property(unit_name, property_name):
-        output = shellutil.run_command(["systemctl", "show", unit_name, "--property", property_name])
-        match = re.match("[^=]+=(?P<value>.+)", output)
-        if match is None:
-            raise ValueError("Can't find property {0} of {1}".format(property_name, unit_name))
-        return match.group('value')
-
-    @staticmethod
-    def create_unit_file(unit_filename, unit_contents):
-        try:
-            unit_path = os.path.join(UNIT_FILES_FILE_SYSTEM_PATH, unit_filename)
-            fileutil.write_file(unit_path, unit_contents)
-        except Exception as error:
-            raise CGroupsException("Failed to create and start {0}. Error: {1}".format(unit_filename, ustr(error)))
-
-    @staticmethod
-    def _get_azure_slice_name():
-        return "{0}.slice".format(AZURE_CGROUP_NAME)
-
-    @staticmethod
-    def _get_extensions_root_slice_name():
-        return "{0}-{1}.slice".format(AZURE_CGROUP_NAME, EXTENSIONS_CGROUP_NAME)
-
-    def _get_extension_slice_name(self, extension_name):
-        return "{0}-{1}-{2}.slice".format(AZURE_CGROUP_NAME, EXTENSIONS_CGROUP_NAME, self._get_extension_cgroup_name(extension_name))
-
-    def create_azure_slice(self):
-        unit_contents = """[Unit]
-Description=Slice for Azure VM Agent and Extensions"""
-        unit_filename = self._get_azure_slice_name()
-        self.create_unit_file(unit_filename, unit_contents)
-
-        message = "Created slice for Azure VM Agent and Extensions {0}".format(unit_filename)
-        add_event(op=WALAEventOperation.CGroupsInitialize, is_success=True, log_event=False, message=message)
-        logger.info(message)
-
-    def create_extensions_slice(self):
-        unit_contents = """[Unit]
-Description=Slice for Azure VM Extensions"""
-        unit_filename = self._get_extensions_root_slice_name()
-
-        self.create_unit_file(unit_filename, unit_contents)
-
-        message = "Created slice for Azure VM Extensions {0}".format(unit_filename)
-        add_event(op=WALAEventOperation.CGroupsInitialize, is_success=True, log_event=False, message=message)
-        logger.info(message)
-
-    def get_agent_unit_name(self):
-        if self._agent_unit_name is None:
-            self._agent_unit_name = get_osutil().get_service_name() + ".service"
-        return self._agent_unit_name
-
-    @staticmethod
-=======
->>>>>>> e62769e0
     def _is_systemd_failure(scope_name, stderr):
         stderr.seek(0)
         stderr = ustr(stderr.read(TELEMETRY_MESSAGE_MAX_LEN), encoding='utf-8', errors='backslashreplace')
